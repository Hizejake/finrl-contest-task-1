--- conflicted
+++ resolved
@@ -10,11 +10,9 @@
 - **Advanced Financial Metrics:** Comprehensive evaluation reporting ROI, annualized Sharpe ratio, maximum drawdown, and trade statistics with comparative plots.
 
 ## Repository Structure
-<<<<<<< HEAD
+
 - **`data/`** – Storage for raw contest datasets (LOB ticks, news sentiment) and generated merged datasets (one per LLM configuration).
-=======
-- **`data/`** – Storage for raw Kaggle datasets and generated merged datasets (one per LLM configuration).
->>>>>>> e886399d
+
 - **`models/`** – Checkpoints produced by the DAgger agent training routine.
 - **`src/`** – Modular Python package housing configuration, preprocessing, agent definitions, training, and evaluation scripts.
 - **`notebooks/`** – Jupyter notebooks for exploratory analysis and visualization of experiment outputs.
@@ -26,11 +24,9 @@
    cd finrl-contest-task-1
    ```
 2. **Download datasets**
-<<<<<<< HEAD
-   Manually obtain `news_train.csv` and `BTC_1sec.csv` from the official contest distribution. You may use the FinAI Contest 2025 Kaggle competition page or download the LOB file directly from Google Drive (`https://drive.google.com/file/d/1toXRwp4IbrIZ8PnILQVFuHy9aqlZUKJ8/view?usp=drive_link`). After downloading, copy both files into the `data/` directory.
-=======
-   Retrieve `news_train.csv` and `BTC_1sec.csv` from the FinAI Contest 2025 Kaggle competition page and place both files inside the `data/` directory.
->>>>>>> e886399d
+
+   Manually obtain `news_train.csv` and `BTC_1sec.csv` from the official contest distribution. You may download the LOB file directly from Google Drive (`https://drive.google.com/file/d/1toXRwp4IbrIZ8PnILQVFuHy9aqlZUKJ8/view?usp=drive_link`). After downloading, copy both files into the `data/` directory.
+
 3. **Create a virtual environment**
    ```bash
    python -m venv .venv
